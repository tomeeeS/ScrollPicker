package sajti.scroll_picker;

import android.animation.ObjectAnimator;
import android.content.Context;
import android.content.res.TypedArray;
import android.databinding.BindingAdapter;
import android.graphics.Canvas;
import android.graphics.Paint;
import android.graphics.Rect;
import android.support.annotation.NonNull;
import android.support.v4.content.ContextCompat;
import android.support.v4.widget.NestedScrollView;
import android.util.AttributeSet;
import android.util.TypedValue;
import android.view.LayoutInflater;
import android.view.MotionEvent;
import android.view.View;
import android.view.ViewConfiguration;
import android.view.ViewGroup;
import android.view.ViewTreeObserver;
import android.view.animation.LinearInterpolator;
import android.widget.LinearLayout;
import android.widget.Space;
import android.widget.TextView;

import java.util.ArrayList;
import java.util.LinkedList;
import java.util.List;
import java.util.concurrent.atomic.AtomicInteger;

import static android.view.Gravity.CENTER;

/**
 * Made by tomeeeS@github
 *
 * Implementation notes:
 * Do Not try to refactor the funcionality of making the first and last items selectable by refactoring out the empty items into a view with
 * margin on the first/last couple of items! The margins will not be modifiable correctly during scrolling and thus messing up the selected item because some
 * items will have the bigger margin of the first/last items due to the listView's reusing of item view layouts.
 *
 * Do Not try to use setOnScrollChangeListener for listening for scroll stop. Unfortunately it isn't possible, android doesn't give any callbacks for that
 * and we can't determine it from setOnScrollChange either because there is no sensible threshold for y axis scroll value change that would be low enough to
 * detect this event. There is no call to happen when oldY equals y - that would tell us that the scrolling has stopped - and sometimes the last change is as much as 6 pixels.
 * This scrollerTask solution is the best I could come up with.
 */
public class ScrollPicker extends LinearLayout {

    public static final int LAYOUT = R.layout.scroll_picker;

    public static final int SHOWN_ITEM_COUNT_DEFAULT = 3;
    public static final boolean IS_SET_NEXT_OR_PREVIOUS_ITEM_ENABLED = true;
    public static final int SCROLL_STOP_CHECK_INTERVAL_MS = 20;
    public static final int POSITIVE_SCROLL_CORRECTION = 1;
    public static final int TEXT_SIZE_DEFAULT = 18;
    public static final int SELECTOR_HEIGHT_CORRECTION = 1;
    public static final int SCROLL_INTO_PLACE_DURATION_MS_DEFAULT = 120;
    public static final int TEXT_COLOR_DEFAULT = Color.BLACK;
    public static int SELECTOR_COLOR_DEFAULT;
    public static int TEXT_COLOR_DISABLED;
<<<<<<< HEAD
=======
    public static int TEXT_COLOR_DEFAULT;
>>>>>>> 60402f5a
    private final float TOUCH_SLOP = ViewConfiguration.get( getContext() ).getScaledTouchSlop();

    protected ArrayList items;
    private Rect selectPreviousItemRect;
    private Rect selectNextItemRect;
    private ListItemType listItemType;
    private NestedScrollView scrollView;
    private Context context;
    private int itemsToShow = SHOWN_ITEM_COUNT_DEFAULT;
    private int spaceCellCount; // how many cells equate to the height of the space before (and after) the text views
    private int cellHeight;
    private List< OnValueChangeListener > onValueChangeListeners = new LinkedList<>();
    private Paint selectorPaint;
    private Rect selectorRect;
    private float mStartY;
    private boolean isExternalValueChange = false;
    private boolean isOnSizeChangedFinished = false;
    private boolean isListInited = false;
    private int selectedIndex = 0;
    private Runnable scrollerTask;
    private int lastScrollY;
    private AtomicInteger scrollYTo = new AtomicInteger();
    private float textSize;
    private int textColor, enabledTextColor;
    private boolean isEnabled;

    public ScrollPicker( Context context ) {
        this( context, null );
    }

    public ScrollPicker( Context context, AttributeSet attrs ) {
        this( context, attrs, 0 );
    }

    public ScrollPicker( Context context, AttributeSet attrs, int defStyle ) {
        super( context, attrs, defStyle );
        this.context = context;
        setWillNotDraw( false );
        init();
        initValues( attrs );
    }

    @BindingAdapter("isEnabled")
    public static void setEnabled( ScrollPicker scrollPicker, boolean isEnabled ) {
        scrollPicker.setEnabled( isEnabled );
    }

    public int getValue() {
        return getValue( selectedIndex );
    }

    // external setValue, no need to trigger value changed callback
    public void setValue( int value ) {
        if( value != selectedIndex ) {
            isExternalValueChange = true;
            switch( listItemType ) {
                case INT:
                    selectItem( value - ( getIntItems() ).get( 0 ) );
                    break;
                case STRING:
                    selectItem( value );
                    break;
            }
            if( isInited() ) {
                scrollYTo( selectedIndex * cellHeight );
                invalidate();
            }
            isExternalValueChange = false;
        }
    }

    public boolean isEnabled() {
        return isEnabled;
    }

    public void setEnabled( boolean isEnabled ) {
        if( this.isEnabled != isEnabled ) {
            this.isEnabled = isEnabled;
            if( isEnabled )
                setEnabledTextColor( enabledTextColor );
            else
                setDisabledTextColor( TEXT_COLOR_DISABLED );
            if( isInited() )
                initScrollView();
        }
    }

    // select previous or next on touching above or below the selection area
    @Override
    public boolean onTouchEvent( MotionEvent event ) {
        if( !isEnabled )
            return true;
        if( IS_SET_NEXT_OR_PREVIOUS_ITEM_ENABLED ) {
            float x = event.getX();
            float y = event.getY();
            if( selectPreviousItemRect.contains( (int)x, (int)y ) ) {
                selectPreviousItem();
            }
            if( selectNextItemRect.contains( (int)x, (int)y ) ) {
                selectNextItem();
            }
            invalidate();
        }
        return false;
    }

    @Override
    protected void onSizeChanged( int w, int h, int oldw, int oldh ) {
        super.onSizeChanged( w, h, oldw, oldh );
        isOnSizeChangedFinished = true;
        if( w > 0 )
            initSelectorAndCellHeight();
    }

    public void setSelectorColor( int selectorColor ) {
        selectorPaint.setColor( selectorColor );
    }

    public void setTextSize( float textSize ) {
        this.textSize = textSize;
        initScrollView();
    }

    public void setList( ArrayList items ) {
        isListInited = true;
        if( items.get( 0 ) instanceof String )
            this.listItemType = ListItemType.STRING;
        else
            this.listItemType = ListItemType.INT;
        this.items = new ArrayList( items );
        initScrollView();
    }

    public void setShownItemCount( int itemsToShow ) {
        this.itemsToShow = itemsToShow;
        spaceCellCount = itemsToShow / 2;
        initSelectorAndCellHeight();
        initScrollView();
    }

    public void setTextColor( int textColor ) {
        setEnabledTextColor( textColor );
        initScrollView();
    }

    public void addOnValueChangedListener( OnValueChangeListener onValueChangeListener ) {
        onValueChangeListeners.add( onValueChangeListener );
    }

    public void removeOnValueChangedListener( OnValueChangeListener onValueChangeListener ) {
        onValueChangeListeners.remove( onValueChangeListener );
    }

    @Override
    public boolean dispatchTouchEvent( MotionEvent event ) {
        switch( event.getAction() ) {
            case MotionEvent.ACTION_DOWN:
                if( !isEnabled )
                    return true;
                mStartY = event.getY();
                break;
            case MotionEvent.ACTION_CANCEL:
            case MotionEvent.ACTION_UP:
                float y = event.getY();
                float yDeltaTotal = y - mStartY;
                if( Math.abs( yDeltaTotal ) < TOUCH_SLOP ) { // we aren't scrolling
                    return onTouchEvent( event );
                } else {
                    lastScrollY = scrollView.getScrollY();
                    restartScrollStopCheck();
                }
                break;
            case MotionEvent.ACTION_MOVE:
                break;
        }
        return super.dispatchTouchEvent( event );
    }

    @Override
    protected void dispatchDraw( Canvas canvas ) {
        canvas.drawRect( selectorRect, selectorPaint ); // whatever is before the super call will be drawn to the background, so now the selector is drawn behind the list
        super.dispatchDraw( canvas );
    }

    private void restartScrollStopCheck() {
        postDelayed( scrollerTask, SCROLL_STOP_CHECK_INTERVAL_MS );
    }

    private void initValues( AttributeSet attrs ) {
        TEXT_COLOR_DISABLED = ContextCompat.getColor( context, R.color.textColorDisabled );
        TEXT_COLOR_DEFAULT = ContextCompat.getColor( context, R.color.textColorDefault );
        SELECTOR_COLOR_DEFAULT = ContextCompat.getColor( context, R.color.selectorColorDefault );

        TypedArray attributesArray = context.obtainStyledAttributes( attrs, R.styleable.ScrollPicker );

        setSelectorColor( attributesArray.getColor( R.styleable.ScrollPicker_selectorColor, SELECTOR_COLOR_DEFAULT ) );
        selectorPaint.setStyle( Paint.Style.FILL );
        setShownItemCount( attributesArray.getInt( R.styleable.ScrollPicker_itemsToShow, SHOWN_ITEM_COUNT_DEFAULT ) );

        textSize = attributesArray.getFloat( R.styleable.ScrollPicker_textSize, TEXT_SIZE_DEFAULT );
        int textColor = attributesArray.getInt( R.styleable.ScrollPicker_textColor, TEXT_COLOR_DEFAULT );
        setEnabledTextColor( textColor );
        isEnabled = true;
        setEnabled( attributesArray.getBoolean( R.styleable.ScrollPicker_isEnabled, true ) );

        attributesArray.recycle();
    }

    private void setEnabledTextColor( int textColor ) {
        this.textColor = textColor;
        enabledTextColor = textColor;
    }

    private void setDisabledTextColor( int textColorDisabled ) {
        textColor = textColorDisabled;
    }

    private void scrollYTo( int scrollYTo ) {
        ObjectAnimator scrollYAnimator = ObjectAnimator.ofInt( scrollView, "scrollY", scrollYTo ).
                setDuration( SCROLL_INTO_PLACE_DURATION_MS_DEFAULT );
        scrollYAnimator.setInterpolator( new LinearInterpolator() );
        scrollYAnimator.start();
    }

    private void init() {
        LayoutInflater inflater = (LayoutInflater)context.getSystemService( Context.LAYOUT_INFLATER_SERVICE );
        inflater.inflate( LAYOUT, this, true );
        selectorPaint = new Paint();

        scrollerTask = () -> {
            int newPosition = scrollView.getScrollY();
            if( lastScrollY == newPosition ) { // has probably stopped. we can't be sure unfortunately and this is the best you can do with the lacking android api.
                scrollView.smoothScrollBy( 0, 0 ); // we stop the scrolling to be sure. but this solution isn't pretty, it stutters while stopping and looks bad
                scrollYTo.set( lastScrollY );
                selectNearestItemOnScrollStop();
            } else {
                lastScrollY = scrollView.getScrollY();
                restartScrollStopCheck();
            }
        };
        scrollView = findViewById( R.id.scrollView );
    }

    // corrections are necessary at the end of scrolling to set ourself to a valid position
    private void selectNearestItemOnScrollStop() {
        LinearLayout verticalLayout = (LinearLayout)scrollView.getChildAt( 0 );
        int cellCount = scrollView.getScrollY() / cellHeight;
        int spaceHeight = spaceCellCount * cellHeight;
        int firstVisibleItemIndex;
        if( scrollView.getScrollY() > spaceHeight )
            firstVisibleItemIndex = cellCount - ( spaceCellCount - 1 );
        else
            firstVisibleItemIndex = 0;
        View child = verticalLayout.getChildAt( firstVisibleItemIndex );
        Rect rect = new Rect( 0, 0, child.getWidth(), child.getHeight() );
        verticalLayout.getChildVisibleRect( child, rect, null );

        // which item should be selected? the item above or below the selection area?
        // we know by checking how much height of the view of firstVisibleItemIndex is visible
        int visibleHeightOfItem = ( rect.height() > cellHeight ) ? rect.height() % cellHeight : rect.height(); // % cellHeight: the space view's height is multiple of cellHeight
        int scrollYby;
        if( Math.abs( visibleHeightOfItem ) <= cellHeight / 2 ) {
            scrollYby = visibleHeightOfItem + POSITIVE_SCROLL_CORRECTION;
        } else {
            scrollYby = visibleHeightOfItem - cellHeight;
        }
        scrollYBy( scrollYby );
    }

    private void initSelectorAndCellHeight() {
        cellHeight = (int)Math.round( (double)getHeight() / (double)itemsToShow );
        if( cellHeight > 0 ) {
            int cellHeightCeiling = (int)Math.ceil( (double)getHeight() / (double)itemsToShow );
            selectorRect = new Rect( 0,
                    cellHeightCeiling * spaceCellCount - SELECTOR_HEIGHT_CORRECTION,
                    getWidth(),
                    cellHeightCeiling * ( spaceCellCount + 1 ) );
            selectPreviousItemRect = new Rect( 0,
                    0,
                    getWidth(),
                    cellHeight * spaceCellCount );
            selectNextItemRect = new Rect( 0,
                    selectorRect.bottom,
                    getWidth(),
                    getHeight() );
            post( this::initScrollView );
        }
    }

    private void initScrollView() {
        if( isInited() ) {
            scrollView.removeAllViews();
            LinearLayout scrollViewParent = new LinearLayout( getContext() );
            scrollViewParent.setOrientation( LinearLayout.VERTICAL );

            int spaceHeight = cellHeight * spaceCellCount;
            scrollViewParent.addView( getSpace( spaceHeight ) );
            for( int i = 0; i < items.size(); ++i )
                scrollViewParent.addView( getTextView( i ) );
            if( itemsToShow % 2 == 0 )
                spaceHeight -= cellHeight;
            scrollViewParent.addView( getSpace( spaceHeight ) );

            scrollView.addView( scrollViewParent );
            scrollViewParent.getViewTreeObserver().addOnPreDrawListener( new ViewTreeObserver.OnPreDrawListener() {
                public boolean onPreDraw() { // we scroll to the selected item before presenting ourselves. this is only done at initialization
                    scrollView.getViewTreeObserver().removeOnPreDrawListener( this );
                    int scrollYTo = selectedIndex * cellHeight;
                    scrollView.scrollTo( 0, scrollYTo );
                    ScrollPicker.this.scrollYTo.set( scrollYTo );
                    return false;
                }
            } );
        }
    }

    private View getSpace( int height ) {
        Space space = new Space( getContext() );
        space.setLayoutParams( new LinearLayout.LayoutParams( LinearLayout.LayoutParams.MATCH_PARENT, LinearLayout.LayoutParams.WRAP_CONTENT ) );
        ViewGroup.MarginLayoutParams p = (ViewGroup.MarginLayoutParams)space.getLayoutParams();
        p.height = height;
        space.setLayoutParams( p );
        return space;
    }

    private boolean isInited() {
        return isOnSizeChangedFinished && isListInited;
    }

    @NonNull
    private TextView getTextView( int i ) {
        TextView textView = new TextView( getContext() );
        switch( listItemType ) {
            case INT:
                textView.setText( "" + getIntItems().get( i ) );
                break;
            case STRING:
                textView.setText( getStringItems().get( i ) );
                break;
        }
        textView.setLayoutParams( new LinearLayout.LayoutParams( LinearLayout.LayoutParams.MATCH_PARENT, LinearLayout.LayoutParams.WRAP_CONTENT ) );
        textView.setTextSize( TypedValue.COMPLEX_UNIT_SP, textSize );
        textView.setTextColor( textColor );
        textView.setGravity( CENTER );
        ViewGroup.MarginLayoutParams p = (ViewGroup.MarginLayoutParams)textView.getLayoutParams();
        p.height = cellHeight;
        textView.setLayoutParams( p );
        return textView;
    }

    private ArrayList< String > getStringItems() {
        return (ArrayList< String >)items;
    }

    private void selectNextItem() {
        if( selectedIndex < items.size() - 1 ) {
            scrollYBy( cellHeight );
        }
    }

    private void selectPreviousItem() {
        if( selectedIndex > 0 ) {
            scrollYBy( -cellHeight );
        }
    }

    private void scrollYBy( int scrollYby ) {
        scrollYTo.set( scrollYTo.get() + scrollYby );
        scrollYTo( scrollYTo.get() );
        selectItem( scrollYTo.get() / cellHeight );
    }

    private void selectItem( int newIndex ) {
        if( !isExternalValueChange && selectedIndex != newIndex ) {
            selectedIndex = newIndex;
            for( OnValueChangeListener l : onValueChangeListeners )
                sendOnValueChanged( newIndex, l );
        } else
            selectedIndex = newIndex;
        scrollYTo.set( newIndex * cellHeight );
    }

    // if we use the Int implementation, send the Value itself, otherwise send the index of the selected String
    private void sendOnValueChanged( int newIndex, OnValueChangeListener l ) {
        l.onValueChange( getValue( newIndex ) );
    }

    private int getValue( int index ) {
        return listItemType == ListItemType.STRING ?
                index :
                getIntItems().get( index );
    }

    private ArrayList< Integer > getIntItems() {
        return (ArrayList< Integer >)items;
    }

    public enum ListItemType {
        INT, STRING
    }

    public interface OnValueChangeListener {

        void onValueChange( int newValue ); // if we use the Int implementation, send the Value itself, otherwise send the index of the selected String
    }

}<|MERGE_RESOLUTION|>--- conflicted
+++ resolved
@@ -54,13 +54,9 @@
     public static final int TEXT_SIZE_DEFAULT = 18;
     public static final int SELECTOR_HEIGHT_CORRECTION = 1;
     public static final int SCROLL_INTO_PLACE_DURATION_MS_DEFAULT = 120;
-    public static final int TEXT_COLOR_DEFAULT = Color.BLACK;
     public static int SELECTOR_COLOR_DEFAULT;
     public static int TEXT_COLOR_DISABLED;
-<<<<<<< HEAD
-=======
     public static int TEXT_COLOR_DEFAULT;
->>>>>>> 60402f5a
     private final float TOUCH_SLOP = ViewConfiguration.get( getContext() ).getScaledTouchSlop();
 
     protected ArrayList items;
